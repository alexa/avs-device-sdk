--- conflicted
+++ resolved
@@ -78,16 +78,12 @@
         const std::string& pathToInputFolder,
         const std::string& logLevel = "",
         std::shared_ptr<avsCommon::sdkInterfaces::diagnostics::DiagnosticsInterface> diagnostics = nullptr,
-<<<<<<< HEAD
         const int opPoint = 5
 #ifdef XMOS_AVS_TESTS
         ,
         const bool isFileStream = false
 #endif // XMOS_AVS_TESTS
     );
-=======
-        const int opPoint = 5);
->>>>>>> 93e24312
 
     /**
      * Runs the application, blocking until the user asks the application to quit or a device reset is triggered.
@@ -164,16 +160,12 @@
         const std::string& pathToInputFolder,
         const std::string& logLevel,
         std::shared_ptr<avsCommon::sdkInterfaces::diagnostics::DiagnosticsInterface> diagnostics,
-<<<<<<< HEAD
         const int opPoint
 #ifdef XMOS_AVS_TESTS
         ,
         const bool isFileStream
 #endif // XMOS_AVS_TESTS
     );
-=======
-        const int opPoint);
->>>>>>> 93e24312
 
     /**
      * Create an application media player.
