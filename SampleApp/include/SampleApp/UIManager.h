/*
 * Copyright 2017-2019 Amazon.com, Inc. or its affiliates. All Rights Reserved.
 *
 * Licensed under the Apache License, Version 2.0 (the "License").
 * You may not use this file except in compliance with the License.
 * A copy of the License is located at
 *
 *     http://aws.amazon.com/apache2.0/
 *
 * or in the "license" file accompanying this file. This file is distributed
 * on an "AS IS" BASIS, WITHOUT WARRANTIES OR CONDITIONS OF ANY KIND, either
 * express or implied. See the License for the specific language governing
 * permissions and limitations under the License.
 */

#ifndef ALEXA_CLIENT_SDK_SAMPLEAPP_INCLUDE_SAMPLEAPP_UIMANAGER_H_
#define ALEXA_CLIENT_SDK_SAMPLEAPP_INCLUDE_SAMPLEAPP_UIMANAGER_H_

#include <AVSCommon/SDKInterfaces/AuthObserverInterface.h>
#include <AVSCommon/SDKInterfaces/CapabilitiesObserverInterface.h>
#include <AVSCommon/SDKInterfaces/DialogUXStateObserverInterface.h>
#include <AVSCommon/SDKInterfaces/ConnectionStatusObserverInterface.h>
#include <AVSCommon/SDKInterfaces/AuthObserverInterface.h>
#include <AVSCommon/SDKInterfaces/NotificationsObserverInterface.h>
#include <AVSCommon/SDKInterfaces/SingleSettingObserverInterface.h>
#include <AVSCommon/SDKInterfaces/SpeakerInterface.h>
#include <AVSCommon/SDKInterfaces/SpeakerManagerObserverInterface.h>
#include <AVSCommon/SDKInterfaces/Bluetooth/BluetoothDeviceObserverInterface.h>
#include <AVSCommon/Utils/Threading/Executor.h>
#include <CBLAuthDelegate/CBLAuthRequesterInterface.h>
#include <Settings/DeviceSettingsManager.h>
#include <Settings/SettingCallbacks.h>

namespace alexaClientSDK {
namespace sampleApp {

/**
 * This class manages the states that the user will see when interacting with the Sample Application. For now, it simply
 * prints states to the screen.
 */
class UIManager
        : public avsCommon::sdkInterfaces::DialogUXStateObserverInterface
        , public avsCommon::sdkInterfaces::AuthObserverInterface
        , public avsCommon::sdkInterfaces::CapabilitiesObserverInterface
        , public avsCommon::sdkInterfaces::ConnectionStatusObserverInterface
        , public avsCommon::sdkInterfaces::SingleSettingObserverInterface
        , public avsCommon::sdkInterfaces::SpeakerManagerObserverInterface
        , public avsCommon::sdkInterfaces::NotificationsObserverInterface
        , public avsCommon::sdkInterfaces::bluetooth::BluetoothDeviceObserverInterface
        , public authorization::cblAuthDelegate::CBLAuthRequesterInterface {
public:
    using DeviceAttributes = avsCommon::sdkInterfaces::bluetooth::BluetoothDeviceObserverInterface::DeviceAttributes;

    /**
     * Constructor.
     */
    UIManager();

    void onDialogUXStateChanged(DialogUXState state) override;

    void onConnectionStatusChanged(const Status status, const ChangedReason reason) override;

    void onSettingChanged(const std::string& key, const std::string& value) override;

    /// @name SpeakerManagerObserverInterface Functions
    /// @{
    void onSpeakerSettingsChanged(
        const avsCommon::sdkInterfaces::SpeakerManagerObserverInterface::Source& source,
        const avsCommon::sdkInterfaces::SpeakerInterface::Type& type,
        const avsCommon::sdkInterfaces::SpeakerInterface::SpeakerSettings& settings) override;
    /// }

    /// @name NotificationsObserverInterface Functions
    /// @{
    void onSetIndicator(avsCommon::avs::IndicatorState state) override;
    /// }

    /// @name CBLAuthRequesterInterface Functions
    /// @{
    void onRequestAuthorization(const std::string& url, const std::string& code) override;
    void onCheckingForAuthorization() override;
    /// }

    /// @name AuthObserverInterface Methods
    /// @{
    void onAuthStateChange(
        avsCommon::sdkInterfaces::AuthObserverInterface::State newState,
        avsCommon::sdkInterfaces::AuthObserverInterface::Error newError) override;
    /// }

    /// @name CapabilitiesObserverInterface Methods
    /// @{
    void onCapabilitiesStateChange(
        avsCommon::sdkInterfaces::CapabilitiesObserverInterface::State newState,
        avsCommon::sdkInterfaces::CapabilitiesObserverInterface::Error newError) override;
    /// }

    /// @name BluetoothDeviceObserverInterface Methods
    // @{
    void onActiveDeviceConnected(const DeviceAttributes& deviceAttributes) override;
    void onActiveDeviceDisconnected(const DeviceAttributes& deviceAttributes) override;
    /// }

    /**
     * Prints the welcome screen.
     */
    void printWelcomeScreen();

    /**
     * Prints the help screen.
     */
    void printHelpScreen();

    /**
     * Prints the help screen with limited options. This is used when not connected to AVS.
     */
    void printLimitedHelp();

    /**
     * Prints the Settings Options screen.
     */
    void printSettingsScreen();

    /**
     * Prints the Locale Options screen.
     */
    void printLocaleScreen();

    /**
     * Prints the Speaker Control Options screen. This prompts the user to select a @c SpeakerInterface::Type to modify.
     */
    void printSpeakerControlScreen();

    /**
     * Prints the Firmware Version Control screen. This prompts the user to enter a positive decimal integer.
     */
    void printFirmwareVersionControlScreen();

    /**
     * Prints the Volume Control Options screen. This gives the user the possible volume control options.
     */
    void printVolumeControlScreen();

#ifdef ENABLE_PCC
    /**
     * Prints the Phone Control screen. This gives the user the possible phone control options
     */
    void printPhoneControlScreen();

    /**
     * Prints the Call Id screen. This prompts the user to enter a caller Id.
     */
    void printCallerIdScreen();

    /**
     * Prints the Caller Id screen. This prompts the user to enter a caller Id.
     */
    void printCallIdScreen();
#endif

    /**
     * Prints the ESP Control Options screen. This gives the user the possible ESP control options.
     */
    void printESPControlScreen(bool support, const std::string& voiceEnergy, const std::string& ambientEnergy);

    /**
     * Prints the Comms Control Options screen. This gives the user the possible Comms control options.
     */
    void printCommsControlScreen();

    /**
     * Prints the Error Message for Wrong Input.
     */
    void printErrorScreen();

    /**
     * Notifies the user that the microphone is off.
     */
    void microphoneOff();

    /*
     * Prints the state that Alexa is currenty in.
     */
    void microphoneOn();

    /**
     * Prints a warning that the customer still has to manually deregister the device.
     */
    void printResetWarning();

    /**
     * Prints a confirmation message prompting the user to confirm their intent.
     */
    void printResetConfirmation();

    /**
     * Prints a confirmation message prompting the user to confirm their intent to reauthorize the device.
     */
    void printReauthorizeConfirmation();

    /**
     * Prints an error message while trying to configure ESP in a device where ESP is not supported.
     */
    void printESPNotSupported();

    /**
     * Prints an error message while trying to override ESP Data in a device that do not support manual override.
     */
    void printESPDataOverrideNotSupported();

<<<<<<< HEAD
    ~UIManager();
=======
    /**
     * Prints an error message when trying to access Comms controls if Comms is not supported.
     */
    void printCommsNotSupported();

    /**
     * Configure settings notifications.
     *
     * @param Pointer to the settings manager
     * @return @true if it succeeds to configure the settings notifications; @c false otherwise.
     */
    bool configureSettingsNotifications(std::shared_ptr<settings::DeviceSettingsManager> settingsManager);

    /**
     * Prints menu for do not disturb mode.
     */
    void printDoNotDisturbScreen();
>>>>>>> 95491856

private:
    /**
     * Prints the current state of Alexa after checking what the appropriate message to display is based on the current
     * component states. This should only be used within the internal executor.
     */
    void printState();

    /**
     * Callback function triggered when there is a notification available regarding a boolean setting.
     *
     * @param name The setting name that was affected.
     * @param enable Whether the configuration is currently enabled or disabled.
     * @param notification The type of notification.
     */
    void onBooleanSettingNotification(
        const std::string& name,
        bool enable,
        settings::SettingNotifications notification);

    /**
     * Sets the failure status. If status is new and not empty, we'll print the limited mode help.
     *
     * @param failureStatus Status message with the failure reason.
     * @warning Only call this function from inside the executor thread.
     */
    void setFailureStatus(const std::string& status);

    /// The current dialog UX state of the SDK
    DialogUXState m_dialogState;

    /// The current CapabilitiesDelegate state.
    avsCommon::sdkInterfaces::CapabilitiesObserverInterface::State m_capabilitiesState;

    /// The error associated with the CapabilitiesDelegate state.
    avsCommon::sdkInterfaces::CapabilitiesObserverInterface::Error m_capabilitiesError;

    /// The current authorization state of the SDK.
    avsCommon::sdkInterfaces::AuthObserverInterface::State m_authState;

    /// Counter used to make repeated messages about checking for authorization distinguishable from each other.
    int m_authCheckCounter;

    /// The current connection state of the SDK.
    avsCommon::sdkInterfaces::ConnectionStatusObserverInterface::Status m_connectionStatus;

    /// An internal executor that performs execution of callable objects passed to it sequentially but asynchronously.
    avsCommon::utils::threading::Executor m_executor;

<<<<<<< HEAD
=======
    // String that holds a failure status message to be displayed when we are in limited mode.
    std::string m_failureStatus;

    // Object that manages settings notifications.
    std::shared_ptr<settings::SettingCallbacks<settings::DeviceSettingsManager>> m_callbacks;
>>>>>>> 95491856
};

}  // namespace sampleApp
}  // namespace alexaClientSDK

#endif  // ALEXA_CLIENT_SDK_SAMPLEAPP_INCLUDE_SAMPLEAPP_UIMANAGER_H_<|MERGE_RESOLUTION|>--- conflicted
+++ resolved
@@ -208,9 +208,6 @@
      */
     void printESPDataOverrideNotSupported();
 
-<<<<<<< HEAD
-    ~UIManager();
-=======
     /**
      * Prints an error message when trying to access Comms controls if Comms is not supported.
      */
@@ -228,7 +225,8 @@
      * Prints menu for do not disturb mode.
      */
     void printDoNotDisturbScreen();
->>>>>>> 95491856
+    
+    ~UIManager();
 
 private:
     /**
@@ -278,14 +276,11 @@
     /// An internal executor that performs execution of callable objects passed to it sequentially but asynchronously.
     avsCommon::utils::threading::Executor m_executor;
 
-<<<<<<< HEAD
-=======
     // String that holds a failure status message to be displayed when we are in limited mode.
     std::string m_failureStatus;
 
     // Object that manages settings notifications.
     std::shared_ptr<settings::SettingCallbacks<settings::DeviceSettingsManager>> m_callbacks;
->>>>>>> 95491856
 };
 
 }  // namespace sampleApp
