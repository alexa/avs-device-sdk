--- conflicted
+++ resolved
@@ -69,16 +69,13 @@
 PortAudioMicrophoneWrapper::PortAudioMicrophoneWrapper(std::shared_ptr<AudioInputStream> stream) :
         m_audioInputStream{stream},
         m_paStream{nullptr},
-<<<<<<< HEAD
+        m_isStreaming{false},
         m_readerThread{nullptr},
         m_fileStream{nullptr},
         m_threadPromise{nullptr},
         m_threadFuture{nullptr},
         m_samplesRead{0},
         m_eofReached{false} {
-=======
-        m_isStreaming{false} {
->>>>>>> a5563bb0
 }
 
 PortAudioMicrophoneWrapper::~PortAudioMicrophoneWrapper() {
@@ -195,7 +192,7 @@
 }
 
 bool PortAudioMicrophoneWrapper::startStreamingMicrophoneData() {
-<<<<<<< HEAD
+    ACSDK_INFO(LX(__func__));
     m_threadPromise = new std::promise<void>;
     m_threadFuture = new std::future<void>{m_threadPromise->get_future()};
     m_readerThread = new std::thread{ReaderThread, this};
@@ -203,9 +200,6 @@
     m_eofReached = false;
     ACSDK_LOG(alexaClientSDK::avsCommon::utils::logger::Level::INFO, alexaClientSDK::avsCommon::utils::logger::LogEntry("FileInput", "threadCreated"));
     return true;
-=======
-    ACSDK_INFO(LX(__func__));
->>>>>>> a5563bb0
     std::lock_guard<std::mutex> lock{m_mutex};
     PaError err = Pa_StartStream(m_paStream);
     if (err != paNoError) {
@@ -217,11 +211,7 @@
 }
 
 bool PortAudioMicrophoneWrapper::stopStreamingMicrophoneData() {
-<<<<<<< HEAD
-    return true;
-=======
     ACSDK_INFO(LX(__func__));
->>>>>>> a5563bb0
     std::lock_guard<std::mutex> lock{m_mutex};
     PaError err = Pa_StopStream(m_paStream);
     if (err != paNoError) {
