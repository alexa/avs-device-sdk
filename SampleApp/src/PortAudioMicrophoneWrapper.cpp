--- conflicted
+++ resolved
@@ -74,25 +74,6 @@
         return false;
     }
 
-<<<<<<< HEAD
-    PaStreamParameters inputParameters;
-    bzero( &inputParameters, sizeof(inputParameters));
-    inputParameters.device = Pa_GetDefaultInputDevice();
-    inputParameters.channelCount = NUM_INPUT_CHANNELS;
-    inputParameters.sampleFormat = paInt16;
-    inputParameters.suggestedLatency = 0.150;
-    inputParameters.hostApiSpecificStreamInfo = NULL;
-
-    err = Pa_OpenStream(
-        &m_paStream,
-        &inputParameters,
-        NULL,
-        SAMPLE_RATE,
-        PREFERRED_SAMPLES_PER_CALLBACK,
-        paNoFlag,
-        PortAudioCallback,
-        this);
-=======
     PaTime suggestedLatency;
     bool latencyInConfig = getConfigSuggestedLatency(suggestedLatency);
 
@@ -129,7 +110,6 @@
             this);
     }
 
->>>>>>> 46fd5482
     if (err != paNoError) {
         ConsolePrinter::simplePrint("Failed to open PortAudio default stream");
         return false;
