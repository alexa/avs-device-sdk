--- conflicted
+++ resolved
@@ -405,19 +405,14 @@
     auto userInterfaceManager = std::make_shared<alexaClientSDK::sampleApp::UIManager>();
 
     /*
-<<<<<<< HEAD
      * Creating the Everloop component that observes DialogUXState changes and map it to the everloop
      * accordingly.
      */
     auto everloopController = std::make_shared<alexaClientSDK::sampleApp::EverloopControl>();
 
-    /*
-     * Setting up a connection observer to wait for connection and authorization prior to accepting user input at
-     * startup.
-=======
+     /*
      * Creating customerDataManager which will be used by the registrationManager and all classes that extend
      * CustomerDataHandler
->>>>>>> 8bf0160c
      */
     auto customerDataManager = std::make_shared<registrationManager::CustomerDataManager>();
 
@@ -533,20 +528,11 @@
 
     client->addNotificationsObserver(userInterfaceManager);
 
-<<<<<<< HEAD
     client->addAlexaDialogStateObserver(everloopController);
-
-        /*
-         * Add GUI Renderer as an observer if display cards are supported.  The default is supported unless specified
-         * otherwise in the configuration.
-         */
-        bool displayCardsSupported;
-    config[SAMPLE_APP_CONFIG_KEY].getBool(DISPLAY_CARD_KEY, &displayCardsSupported, true);
-=======
+    
     /*
      * Add GUI Renderer as an observer if display cards are supported.
      */
->>>>>>> 8bf0160c
     if (displayCardsSupported) {
         auto guiRenderer = std::make_shared<GuiRenderer>();
         client->addTemplateRuntimeObserver(guiRenderer);
